package cmd

import (
	"bytes"
	"errors"
	"fmt"
	"io"
	"io/ioutil"
	"os"
	"path"
	"time"

	"github.com/golang/protobuf/ptypes"
	"github.com/linkerd/linkerd2/cli/static"
	pb "github.com/linkerd/linkerd2/controller/gen/config"
	"github.com/linkerd/linkerd2/pkg/config"
	"github.com/linkerd/linkerd2/pkg/k8s"
	"github.com/linkerd/linkerd2/pkg/tls"
	"github.com/linkerd/linkerd2/pkg/version"
	uuid "github.com/satori/go.uuid"
	log "github.com/sirupsen/logrus"
	"github.com/spf13/cobra"
	"github.com/spf13/pflag"
	kerrors "k8s.io/apimachinery/pkg/api/errors"
	metav1 "k8s.io/apimachinery/pkg/apis/meta/v1"
	"k8s.io/apimachinery/pkg/util/validation"
	"k8s.io/client-go/kubernetes"
	"k8s.io/helm/pkg/chartutil"
	"k8s.io/helm/pkg/proto/hapi/chart"
	"k8s.io/helm/pkg/renderutil"
	"k8s.io/helm/pkg/timeconv"
	"sigs.k8s.io/yaml"
)

type (
	installValues struct {
		Namespace                string
		ControllerImage          string
		WebImage                 string
		PrometheusImage          string
		GrafanaImage             string
		ImagePullPolicy          string
		UUID                     string
		CliVersion               string
		ControllerReplicas       uint
		ControllerLogLevel       string
		PrometheusLogLevel       string
		ControllerComponentLabel string
		CreatedByAnnotation      string
		ProxyContainerName       string
		ProxyAutoInjectEnabled   bool
		ProxyInjectAnnotation    string
		ProxyInjectDisabled      string
		ControllerUID            int64
		EnableH2Upgrade          bool
		NoInitContainer          bool

		Configs configJSONs

		DestinationResources,
		GrafanaResources,
		IdentityResources,
		PrometheusResources,
		ProxyInjectorResources,
		PublicAPIResources,
		SPValidatorResources,
		TapResources,
		WebResources *resources

		Identity *installIdentityValues
	}

	configJSONs struct{ Global, Proxy, Install string }

	resources   struct{ CPU, Memory constraints }
	constraints struct{ Request, Limit string }

	installIdentityValues struct {
		Replicas uint

		TrustDomain     string
		TrustAnchorsPEM string

		Issuer *issuerValues
	}

	issuerValues struct {
		ClockSkewAllowance string
		IssuanceLifetime   string

		KeyPEM, CrtPEM string

		CrtExpiry time.Time

		CrtExpiryAnnotation string
	}

	// installOptions holds values for command line flags that apply to the install
	// command. All fields in this struct should have corresponding flags added in
	// the newCmdInstall func later in this file. It also embeds proxyConfigOptions
	// in order to hold values for command line flags that apply to both inject and
	// install.
	installOptions struct {
		controllerReplicas uint
		controllerLogLevel string
		proxyAutoInject    bool
		highAvailability   bool
		controllerUID      int64
		disableH2Upgrade   bool
		noInitContainer    bool
		identityOptions    *installIdentityOptions
		*proxyConfigOptions

		recordedFlags []*pb.Install_Flag

		// A function pointer that can be overridden for tests
		generateUUID func() string
	}

	installIdentityOptions struct {
		replicas    uint
		trustDomain string

		issuanceLifetime   time.Duration
		clockSkewAllowance time.Duration

		trustPEMFile, crtPEMFile, keyPEMFile string
	}
)

const (
	prometheusImage                   = "prom/prometheus:v2.7.1"
	prometheusProxyOutboundCapacity   = 10000
	defaultControllerReplicas         = 1
	defaultHAControllerReplicas       = 3
	defaultIdentityTrustDomain        = "cluster.local"
	defaultIdentityIssuanceLifetime   = 24 * time.Hour
	defaultIdentityClockSkewAllowance = 20 * time.Second

	nsTemplateName             = "templates/namespace.yaml"
	configTemplateName         = "templates/config.yaml"
	identityTemplateName       = "templates/identity.yaml"
	controllerTemplateName     = "templates/controller.yaml"
	webTemplateName            = "templates/web.yaml"
	prometheusTemplateName     = "templates/prometheus.yaml"
	grafanaTemplateName        = "templates/grafana.yaml"
	resourcesTemplateName      = "templates/_resources.yaml"
	serviceprofileTemplateName = "templates/serviceprofile.yaml"
	proxyInjectorTemplateName  = "templates/proxy_injector.yaml"
	spValidatorTemplateName    = "templates/sp_validator.yaml"
)

// newInstallOptionsWithDefaults initializes install options with default
// control plane and proxy options.
//
// These options may be overridden on the CLI at install-time and will be
// persisted in Linkerd's control plane configuration to be used at
// injection-time.
func newInstallOptionsWithDefaults() *installOptions {
	return &installOptions{
		controllerReplicas: defaultControllerReplicas,
		controllerLogLevel: "info",
		proxyAutoInject:    false,
		highAvailability:   false,
		controllerUID:      2103,
		disableH2Upgrade:   false,
		noInitContainer:    false,
		proxyConfigOptions: &proxyConfigOptions{
			linkerdVersion:         version.Version,
			ignoreCluster:          false,
			proxyImage:             defaultDockerRegistry + "/proxy",
			initImage:              defaultDockerRegistry + "/proxy-init",
			dockerRegistry:         defaultDockerRegistry,
			imagePullPolicy:        "IfNotPresent",
			ignoreInboundPorts:     nil,
			ignoreOutboundPorts:    nil,
			proxyUID:               2102,
			proxyLogLevel:          "warn,linkerd2_proxy=info",
			proxyControlPort:       4190,
			proxyAdminPort:         4191,
			proxyInboundPort:       4143,
			proxyOutboundPort:      4140,
			proxyCPURequest:        "",
			proxyMemoryRequest:     "",
			proxyCPULimit:          "",
			proxyMemoryLimit:       "",
			enableExternalProfiles: false,
		},
		identityOptions: newInstallIdentityOptionsWithDefaults(),

		generateUUID: func() string {
			return uuid.NewV4().String()
		},
	}
}

func newInstallIdentityOptionsWithDefaults() *installIdentityOptions {
	return &installIdentityOptions{
		trustDomain:        defaultIdentityTrustDomain,
		issuanceLifetime:   defaultIdentityIssuanceLifetime,
		clockSkewAllowance: defaultIdentityClockSkewAllowance,
	}
}

func newCmdInstall() *cobra.Command {
	options := newInstallOptionsWithDefaults()

	// The base flags are recorded separately s that they can be serialized into
	// the configuration in validateAndBuild.
	flags := options.recordableFlagSet(pflag.ExitOnError)

	cmd := &cobra.Command{
		Use:   "install [flags]",
		Short: "Output Kubernetes configs to install Linkerd",
		Long:  "Output Kubernetes configs to install Linkerd.",
		RunE: func(cmd *cobra.Command, args []string) error {
			if !options.ignoreCluster {
				exitIfClusterExists()
			}

			values, configs, err := options.validateAndBuild(flags)
			if err != nil {
				return err
			}

			return values.render(os.Stdout, configs)
		},
	}

	cmd.PersistentFlags().AddFlagSet(flags)

	// Some flags are not available during upgrade, etc.
	cmd.PersistentFlags().AddFlagSet(options.installOnlyFlagSet(pflag.ExitOnError))

	return cmd
}

func (options *installOptions) validateAndBuild(flags *pflag.FlagSet) (*installValues, *pb.All, error) {
	if err := options.validate(); err != nil {
		return nil, nil, err
	}
	options.recordFlags(flags)

	identityValues, err := options.identityOptions.validateAndBuild()
	if err != nil {
		return nil, nil, err
	}

	configs := options.configs(identityValues.toIdentityContext())

	values, err := options.buildValuesWithoutIdentity(configs)
	if err != nil {
		return nil, nil, err
	}
	values.Identity = identityValues

	return values, configs, nil
}

<<<<<<< HEAD
// flagSet returns flags usable during install or upgrade.
func (options *installOptions) flagSet(e pflag.ErrorHandling) *pflag.FlagSet {
=======
// recordableFlagSet returns flags usable during install or upgrade.
func (options *installOptions) recordableFlagSet(e pflag.ErrorHandling) *pflag.FlagSet {
>>>>>>> 4fd1de43
	flags := pflag.NewFlagSet("install", e)

	flags.AddFlagSet(options.proxyConfigOptions.flagSet(e))

	flags.UintVar(
		&options.controllerReplicas, "controller-replicas", options.controllerReplicas,
		"Replicas of the controller to deploy",
	)

	flags.BoolVar(&options.noInitContainer, "linkerd-cni-enabled", options.noInitContainer,
		"Experimental: Omit the proxy-init container when injecting the proxy; requires the linkerd-cni plugin to already be installed",
	)

	flags.StringVar(
		&options.controllerLogLevel, "controller-log-level", options.controllerLogLevel,
		"Log level for the controller and web components",
	)
	flags.BoolVar(
		&options.proxyAutoInject, "proxy-auto-inject", options.proxyAutoInject,
		"Enable proxy sidecar auto-injection via a webhook (default false)",
	)
	flags.BoolVar(
		&options.highAvailability, "ha", options.highAvailability,
		"Experimental: Enable HA deployment config for the control plane (default false)",
	)
	flags.Int64Var(
		&options.controllerUID, "controller-uid", options.controllerUID,
		"Run the control plane components under this user ID",
	)
	flags.BoolVar(
		&options.disableH2Upgrade, "disable-h2-upgrade", options.disableH2Upgrade,
		"Prevents the controller from instructing proxies to perform transparent HTTP/2 upgrading (default false)",
	)
	flags.DurationVar(
		&options.identityOptions.issuanceLifetime, "identity-issuance-lifetime", options.identityOptions.issuanceLifetime,
		"The amount of time for which the Identity issuer should certify identity",
	)
	flags.DurationVar(
		&options.identityOptions.clockSkewAllowance, "identity-clock-skew-allowance", options.identityOptions.clockSkewAllowance,
		"The amount of time to allow for clock skew within a Linkerd cluster",
	)

	return flags
}

<<<<<<< HEAD
// installOnlyFlagSet includes flags that are only accessible at install-time and not at upgrade-time.
func (options *installOptions) installOnlyFlagSet(e pflag.ErrorHandling) *pflag.FlagSet {
	flags := pflag.NewFlagSet("install", e)
=======
// installOnlyFlagSet includes flags that are only accessible at install-time
// and not at upgrade-time.
func (options *installOptions) installOnlyFlagSet(e pflag.ErrorHandling) *pflag.FlagSet {
	flags := pflag.NewFlagSet("install-only", e)
>>>>>>> 4fd1de43

	flags.StringVar(
		&options.identityOptions.trustDomain, "identity-trust-domain", options.identityOptions.trustDomain,
		"Configures the name suffix used for identities.",
	)
	flags.StringVar(
		&options.identityOptions.trustPEMFile, "identity-trust-anchors-file", options.identityOptions.trustPEMFile,
		"A path to a PEM-encoded file containing Linkerd Identity trust anchors (generated by default)",
	)
	flags.StringVar(
		&options.identityOptions.crtPEMFile, "identity-issuer-certificate-file", options.identityOptions.crtPEMFile,
		"A path to a PEM-encoded file containing the Linkerd Identity issuer certificate (generated by default)",
	)
	flags.StringVar(
		&options.identityOptions.keyPEMFile, "identity-issuer-key-file", options.identityOptions.keyPEMFile,
		"A path to a PEM-encoded file containing the Linkerd Identity issuer private key (generated by default)",
	)

	flags.BoolVar(
		&options.ignoreCluster, "ignore-cluster", options.ignoreCluster,
		"Ignore the current Kubernetes cluster when checking for existing cluster configuration (default false)",
	)

	return flags
}

func (options *installOptions) recordFlags(flags *pflag.FlagSet) {
	if flags == nil {
		return
	}

	flags.VisitAll(func(f *pflag.Flag) {
		if f.Changed {
			switch f.Name {
			case "ignore-cluster", "linkerd-version":
				// These flags don't make sense to record.
			default:
				options.recordedFlags = append(options.recordedFlags, &pb.Install_Flag{
					Name:  f.Name,
					Value: f.Value.String(),
				})
			}
		}
	})
}

func (options *installOptions) validate() error {
	if options.identityOptions == nil {
		// Programmer error: identityOptions may be empty, but it must be set by the constructor.
		panic("missing identity options")
	}

	if _, err := log.ParseLevel(options.controllerLogLevel); err != nil {
		return fmt.Errorf("--controller-log-level must be one of: panic, fatal, error, warn, info, debug")
	}

	if err := options.proxyConfigOptions.validate(); err != nil {
		return err
	}
	if options.proxyLogLevel == "" {
		return errors.New("--proxy-log-level must not be empty")
	}

	if options.highAvailability {
		if options.controllerReplicas == defaultControllerReplicas {
			options.controllerReplicas = defaultHAControllerReplicas
		}

		if options.proxyCPURequest == "" {
			options.proxyCPURequest = "100m"
		}

		if options.proxyMemoryRequest == "" {
			options.proxyMemoryRequest = "20Mi"
		}
	}

	options.identityOptions.replicas = options.controllerReplicas

	return nil
}

func (options *installOptions) buildValuesWithoutIdentity(configs *pb.All) (*installValues, error) {
	globalJSON, proxyJSON, installJSON, err := config.ToJSON(configs)
	if err != nil {
		return nil, err
	}

	values := &installValues{
		// Container images:
		ControllerImage: fmt.Sprintf("%s/controller:%s", options.dockerRegistry, options.linkerdVersion),
		WebImage:        fmt.Sprintf("%s/web:%s", options.dockerRegistry, options.linkerdVersion),
		GrafanaImage:    fmt.Sprintf("%s/grafana:%s", options.dockerRegistry, options.linkerdVersion),
		PrometheusImage: prometheusImage,
		ImagePullPolicy: options.imagePullPolicy,

		// Kubernetes labels/annotations/resourcse:
		CreatedByAnnotation:      k8s.CreatedByAnnotation,
		CliVersion:               k8s.CreatedByAnnotationValue(),
		ControllerComponentLabel: k8s.ControllerComponentLabel,
		ProxyContainerName:       k8s.ProxyContainerName,
		ProxyInjectAnnotation:    k8s.ProxyInjectAnnotation,
		ProxyInjectDisabled:      k8s.ProxyInjectDisabled,

		// Controller configuration:
		Namespace:              controlPlaneNamespace,
		UUID:                   configs.GetInstall().GetUuid(),
		ControllerReplicas:     options.controllerReplicas,
		ControllerLogLevel:     options.controllerLogLevel,
		ControllerUID:          options.controllerUID,
		EnableH2Upgrade:        !options.disableH2Upgrade,
		NoInitContainer:        options.noInitContainer,
		ProxyAutoInjectEnabled: options.proxyAutoInject,
		PrometheusLogLevel:     toPromLogLevel(options.controllerLogLevel),

		Configs: configJSONs{
			Global:  globalJSON,
			Proxy:   proxyJSON,
			Install: installJSON,
		},
<<<<<<< HEAD
=======

		DestinationResources:   &resources{},
		GrafanaResources:       &resources{},
		IdentityResources:      &resources{},
		PrometheusResources:    &resources{},
		ProxyInjectorResources: &resources{},
		PublicAPIResources:     &resources{},
		SPValidatorResources:   &resources{},
		TapResources:           &resources{},
		WebResources:           &resources{},
>>>>>>> 4fd1de43
	}

	if options.highAvailability {
		defaultConstraints := &resources{
			CPU:    constraints{Request: "100m"},
			Memory: constraints{Request: "50Mi"},
		}
		// Copy constraints to each so that further modification isn't global.
		*values.DestinationResources = *defaultConstraints
		*values.GrafanaResources = *defaultConstraints
		*values.ProxyInjectorResources = *defaultConstraints
		*values.PublicAPIResources = *defaultConstraints
		*values.SPValidatorResources = *defaultConstraints
		*values.TapResources = *defaultConstraints
		*values.WebResources = *defaultConstraints

		// The identity controller maintains no internal state, so it need not request
		// 50Mi.
		*values.IdentityResources = *defaultConstraints
		values.IdentityResources.Memory = constraints{Request: "10Mi"}

		values.PrometheusResources = &resources{
			CPU:    constraints{Request: "300m"},
			Memory: constraints{Request: "300Mi"},
		}
	}

	return values, nil
}

func toPromLogLevel(level string) string {
	switch level {
	case "panic", "fatal":
		return "error"
	default:
		return level
	}
}

func (values *installValues) render(w io.Writer, configs *pb.All) error {
	// Render raw values and create chart config
	rawValues, err := yaml.Marshal(values)
	if err != nil {
		return err
	}
	chrtConfig := &chart.Config{Raw: string(rawValues), Values: map[string]*chart.Value{}}

	files := []*chartutil.BufferedFile{
		{Name: chartutil.ChartfileName},
		{Name: nsTemplateName},
		{Name: configTemplateName},
		{Name: resourcesTemplateName},
		{Name: identityTemplateName},
		{Name: controllerTemplateName},
		{Name: serviceprofileTemplateName},
		{Name: webTemplateName},
		{Name: prometheusTemplateName},
		{Name: grafanaTemplateName},
		{Name: proxyInjectorTemplateName},
		{Name: spValidatorTemplateName},
	}

	// Read templates into bytes
	for _, f := range files {
		data, err := readIntoBytes(f.Name)
		if err != nil {
			return err
		}
		f.Data = data
	}

	// Create chart and render templates
	chrt, err := chartutil.LoadFiles(files)
	if err != nil {
		return err
	}

	renderOpts := renderutil.Options{
		ReleaseOptions: chartutil.ReleaseOptions{
			Name:      "linkerd",
			IsInstall: true,
			IsUpgrade: false,
			Time:      timeconv.Now(),
			Namespace: controlPlaneNamespace,
		},
		KubeVersion: "",
	}

	renderedTemplates, err := renderutil.Render(chrt, chrtConfig, renderOpts)
	if err != nil {
		return err
	}

	// Merge templates and inject
	var buf bytes.Buffer
	for _, tmpl := range files {
		t := path.Join(renderOpts.ReleaseOptions.Name, tmpl.Name)
		if _, err := buf.WriteString(renderedTemplates[t]); err != nil {
			return err
		}
	}

	// Skip outbound port 443 to enable Kubernetes API access without the proxy.
	// Once Kubernetes supports sidecar containers, this may be removed, as that
	// will guarantee the proxy is running prior to control-plane startup.
	configs.Proxy.IgnoreOutboundPorts = append(configs.Proxy.IgnoreOutboundPorts, &pb.Port{Port: 443})

	return processYAML(&buf, w, ioutil.Discard, resourceTransformerInject{
		configs: configs,
		proxyOutboundCapacity: map[string]uint{
			values.PrometheusImage: prometheusProxyOutboundCapacity,
		},
	})
}

func readIntoBytes(filename string) ([]byte, error) {
	file, err := static.Templates.Open(filename)
	if err != nil {
		return nil, err
	}
	defer file.Close()

	buf := new(bytes.Buffer)
	buf.ReadFrom(file)

	return buf.Bytes(), nil
}

func (options *installOptions) configs(identity *pb.IdentityContext) *pb.All {
	return &pb.All{
		Global:  options.globalConfig(identity),
		Proxy:   options.proxyConfig(),
		Install: options.installConfig(),
	}
}

func (options *installOptions) globalConfig(identity *pb.IdentityContext) *pb.Global {
	var autoInjectContext *pb.AutoInjectContext
	if options.proxyAutoInject {
		autoInjectContext = &pb.AutoInjectContext{}
	}

	return &pb.Global{
		LinkerdNamespace:  controlPlaneNamespace,
		AutoInjectContext: autoInjectContext,
		CniEnabled:        options.noInitContainer,
		Version:           options.linkerdVersion,
		IdentityContext:   identity,
	}
}

func (options *installOptions) installConfig() *pb.Install {
	installID := ""
	if options.generateUUID != nil {
		installID = options.generateUUID()
	}

	return &pb.Install{
		Uuid:       installID,
		CliVersion: version.Version,
		Flags:      options.recordedFlags,
	}
}

func (options *installOptions) proxyConfig() *pb.Proxy {
	ignoreInboundPorts := []*pb.Port{}
	for _, port := range options.ignoreInboundPorts {
		ignoreInboundPorts = append(ignoreInboundPorts, &pb.Port{Port: uint32(port)})
	}

	ignoreOutboundPorts := []*pb.Port{}
	for _, port := range options.ignoreOutboundPorts {
		ignoreOutboundPorts = append(ignoreOutboundPorts, &pb.Port{Port: uint32(port)})
	}

	return &pb.Proxy{
		ProxyImage: &pb.Image{
			ImageName:  registryOverride(options.proxyImage, options.dockerRegistry),
			PullPolicy: options.imagePullPolicy,
		},
		ProxyInitImage: &pb.Image{
			ImageName:  registryOverride(options.initImage, options.dockerRegistry),
			PullPolicy: options.imagePullPolicy,
		},
		ControlPort: &pb.Port{
			Port: uint32(options.proxyControlPort),
		},
		IgnoreInboundPorts:  ignoreInboundPorts,
		IgnoreOutboundPorts: ignoreOutboundPorts,
		InboundPort: &pb.Port{
			Port: uint32(options.proxyInboundPort),
		},
		AdminPort: &pb.Port{
			Port: uint32(options.proxyAdminPort),
		},
		OutboundPort: &pb.Port{
			Port: uint32(options.proxyOutboundPort),
		},
		Resource: &pb.ResourceRequirements{
			RequestCpu:    options.proxyCPURequest,
			RequestMemory: options.proxyMemoryRequest,
			LimitCpu:      options.proxyCPULimit,
			LimitMemory:   options.proxyMemoryLimit,
		},
		ProxyUid: options.proxyUID,
		LogLevel: &pb.LogLevel{
			Level: options.proxyLogLevel,
		},
		DisableExternalProfiles: !options.enableExternalProfiles,
	}
}

// exitIfClusterExists checks the kubernetes API to determine
// whether a config exists and exits if it does exist or if an error is
// encountered.
//
// This bypasses the public API so that public API errors cannot cause us to
// misdiagnose a controller error to indicate that no control plane exists.
func exitIfClusterExists() {
	kubeConfig, err := k8s.GetConfig(kubeconfigPath, kubeContext)
	if err != nil {
		fmt.Fprintln(os.Stderr, "Unable to build a Kubernetes client to check for configuration. If this expected, use the --ignore-cluster flag.")
		fmt.Fprintf(os.Stderr, "Error: %s\n", err)
		os.Exit(1)
	}

	k, err := kubernetes.NewForConfig(kubeConfig)
	if err != nil {
		fmt.Fprintln(os.Stderr, "Unable to build a Kubernetes client to check for configuration. If this expected, use the --ignore-cluster flag.")
		fmt.Fprintf(os.Stderr, "Error: %s\n", err)
		os.Exit(1)
	}

	c := k.CoreV1().ConfigMaps(controlPlaneNamespace)
	if _, err = c.Get(k8s.ConfigConfigMapName, metav1.GetOptions{}); err != nil {
		if kerrors.IsNotFound(err) {
			return
		}

		fmt.Fprintln(os.Stderr, "Unable to build a Kubernetes client to check for configuration. If this expected, use the --ignore-cluster flag.")
		fmt.Fprintf(os.Stderr, "Error: %s\n", err)
		os.Exit(1)
	}

	fmt.Fprintln(os.Stderr, "Linkerd has already been installed on your cluster in the linkerd namespace. Please run upgrade if you'd like to update this installation. Otherwise, use the --ignore-cluster flag.")
	os.Exit(1)
}

func (idopts *installIdentityOptions) validate() error {
	if idopts == nil {
		return nil
	}

	if idopts.trustDomain != "" {
		if errs := validation.IsDNS1123Subdomain(idopts.trustDomain); len(errs) > 0 {
			return fmt.Errorf("invalid trust domain '%s': %s", idopts.trustDomain, errs[0])
		}
	}

	if idopts.trustPEMFile != "" || idopts.crtPEMFile != "" || idopts.keyPEMFile != "" {
		if idopts.trustPEMFile == "" {
			return errors.New("a trust anchors file must be specified if other credentials are provided")
		}
		if idopts.crtPEMFile == "" {
			return errors.New("a certificate file must be specified if other credentials are provided")
		}
		if idopts.keyPEMFile == "" {
			return errors.New("a private key file must be specified if other credentials are provided")
		}

		for _, f := range []string{idopts.trustPEMFile, idopts.crtPEMFile, idopts.keyPEMFile} {
			stat, err := os.Stat(f)
			if err != nil {
				return fmt.Errorf("missing file: %s", err)
			}
			if stat.IsDir() {
				return fmt.Errorf("not a file: %s", f)
			}
		}
	}

	return nil
}

func (idopts *installIdentityOptions) validateAndBuild() (*installIdentityValues, error) {
	if idopts == nil {
		return nil, nil
	}

	if err := idopts.validate(); err != nil {
		return nil, err
	}

	if idopts.trustPEMFile != "" && idopts.crtPEMFile != "" && idopts.keyPEMFile != "" {
		return idopts.readValues()
	}

	return idopts.genValues()
}

func (idopts *installIdentityOptions) issuerName() string {
	return fmt.Sprintf("identity.%s.%s", controlPlaneNamespace, idopts.trustDomain)
}

func (idopts *installIdentityOptions) genValues() (*installIdentityValues, error) {
	root, err := tls.GenerateRootCAWithDefaults(idopts.issuerName())
	if err != nil {
		return nil, fmt.Errorf("failed to generate root certificate for identity: %s", err)
	}

	return &installIdentityValues{
		Replicas:        idopts.replicas,
		TrustDomain:     idopts.trustDomain,
		TrustAnchorsPEM: root.Cred.Crt.EncodeCertificatePEM(),
		Issuer: &issuerValues{
			ClockSkewAllowance:  idopts.clockSkewAllowance.String(),
			IssuanceLifetime:    idopts.issuanceLifetime.String(),
			CrtExpiryAnnotation: k8s.IdentityIssuerExpiryAnnotation,

			KeyPEM: root.Cred.EncodePrivateKeyPEM(),
			CrtPEM: root.Cred.Crt.EncodeCertificatePEM(),

			CrtExpiry: root.Cred.Crt.Certificate.NotAfter,
		},
	}, nil
}

// readValues attempts to read an issuer configuration from disk
// to produce an `installIdentityValues`.
//
// The identity options must have already been validated.
func (idopts *installIdentityOptions) readValues() (*installIdentityValues, error) {
	creds, err := tls.ReadPEMCreds(idopts.keyPEMFile, idopts.crtPEMFile)
	if err != nil {
		return nil, err
	}

	trustb, err := ioutil.ReadFile(idopts.trustPEMFile)
	if err != nil {
		return nil, err
	}
	trustAnchorsPEM := string(trustb)
	roots, err := tls.DecodePEMCertPool(trustAnchorsPEM)
	if err != nil {
		return nil, err
	}

	if err := creds.Verify(roots, idopts.issuerName()); err != nil {
		return nil, fmt.Errorf("invalid credentials: %s", err)
	}

	return &installIdentityValues{
		Replicas:        idopts.replicas,
		TrustDomain:     idopts.trustDomain,
		TrustAnchorsPEM: trustAnchorsPEM,
		Issuer: &issuerValues{
			ClockSkewAllowance:  idopts.clockSkewAllowance.String(),
			IssuanceLifetime:    idopts.issuanceLifetime.String(),
			CrtExpiryAnnotation: k8s.IdentityIssuerExpiryAnnotation,

			KeyPEM: creds.EncodePrivateKeyPEM(),
			CrtPEM: creds.EncodeCertificatePEM(),

			CrtExpiry: creds.Crt.Certificate.NotAfter,
		},
	}, nil
}

func (idvals *installIdentityValues) toIdentityContext() *pb.IdentityContext {
	if idvals == nil {
		return nil
	}

	il, err := time.ParseDuration(idvals.Issuer.IssuanceLifetime)
	if err != nil {
		il = defaultIdentityIssuanceLifetime
	}

	csa, err := time.ParseDuration(idvals.Issuer.ClockSkewAllowance)
	if err != nil {
		csa = defaultIdentityClockSkewAllowance
	}

	return &pb.IdentityContext{
		TrustDomain:        idvals.TrustDomain,
		TrustAnchorsPem:    idvals.TrustAnchorsPEM,
		IssuanceLifetime:   ptypes.DurationProto(il),
		ClockSkewAllowance: ptypes.DurationProto(csa),
	}
}<|MERGE_RESOLUTION|>--- conflicted
+++ resolved
@@ -257,13 +257,8 @@
 	return values, configs, nil
 }
 
-<<<<<<< HEAD
-// flagSet returns flags usable during install or upgrade.
-func (options *installOptions) flagSet(e pflag.ErrorHandling) *pflag.FlagSet {
-=======
 // recordableFlagSet returns flags usable during install or upgrade.
 func (options *installOptions) recordableFlagSet(e pflag.ErrorHandling) *pflag.FlagSet {
->>>>>>> 4fd1de43
 	flags := pflag.NewFlagSet("install", e)
 
 	flags.AddFlagSet(options.proxyConfigOptions.flagSet(e))
@@ -309,16 +304,10 @@
 	return flags
 }
 
-<<<<<<< HEAD
-// installOnlyFlagSet includes flags that are only accessible at install-time and not at upgrade-time.
-func (options *installOptions) installOnlyFlagSet(e pflag.ErrorHandling) *pflag.FlagSet {
-	flags := pflag.NewFlagSet("install", e)
-=======
 // installOnlyFlagSet includes flags that are only accessible at install-time
 // and not at upgrade-time.
 func (options *installOptions) installOnlyFlagSet(e pflag.ErrorHandling) *pflag.FlagSet {
 	flags := pflag.NewFlagSet("install-only", e)
->>>>>>> 4fd1de43
 
 	flags.StringVar(
 		&options.identityOptions.trustDomain, "identity-trust-domain", options.identityOptions.trustDomain,
@@ -439,8 +428,6 @@
 			Proxy:   proxyJSON,
 			Install: installJSON,
 		},
-<<<<<<< HEAD
-=======
 
 		DestinationResources:   &resources{},
 		GrafanaResources:       &resources{},
@@ -451,7 +438,6 @@
 		SPValidatorResources:   &resources{},
 		TapResources:           &resources{},
 		WebResources:           &resources{},
->>>>>>> 4fd1de43
 	}
 
 	if options.highAvailability {
