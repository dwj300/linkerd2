package cmd

import (
	"bytes"
	"fmt"
	"io"
	"os"
	"strings"

	jsonpatch "github.com/evanphx/json-patch"
	log "github.com/sirupsen/logrus"
	"github.com/spf13/cobra"
	"sigs.k8s.io/yaml"

	"github.com/linkerd/linkerd2/pkg/inject"
	"github.com/linkerd/linkerd2/pkg/k8s"
)

const (
	// for inject reports
	hostNetworkDesc    = "pods do not use host networking"
	sidecarDesc        = "pods do not have a 3rd party proxy or initContainer already injected"
	injectDisabledDesc = "pods are not annotated to disable injection"
	unsupportedDesc    = "at least one resource injected"
	udpDesc            = "pod specs do not include UDP ports"
)

type injectOptions struct {
	proxyConfigOptions
}

type resourceTransformerInject struct {
	configs
	proxyOutboundCapacity map[string]uint
}

func runInjectCmd(inputs []io.Reader, errWriter, outWriter io.Writer, conf configs) int {
	return transformInput(inputs, errWriter, outWriter, resourceTransformerInject{
		configs: conf,
	})
}

func newInjectOptions() *injectOptions {
	return &injectOptions{}
}

func newCmdInject() *cobra.Command {
	options := newInjectOptions()

	cmd := &cobra.Command{
		Use:   "inject [flags] CONFIG-FILE",
		Short: "Add the Linkerd proxy to a Kubernetes config",
		Long: `Add the Linkerd proxy to a Kubernetes config.

You can inject resources contained in a single file, inside a folder and its
sub-folders, or coming from stdin.`,
		Example: `  # Inject all the deployments in the default namespace.
  kubectl get deploy -o yaml | linkerd inject - | kubectl apply -f -

  # Download a resource and inject it through stdin.
  curl http://url.to/yml | linkerd inject - | kubectl apply -f -

  # Inject all the resources inside a folder and its sub-folders.
  linkerd inject <folder> | kubectl apply -f -`,
		RunE: func(cmd *cobra.Command, args []string) error {

			if len(args) < 1 {
				return fmt.Errorf("please specify a kubernetes resource file")
			}

			if err := options.validate(); err != nil {
				return err
			}

			in, err := read(args[0])
			if err != nil {
				return err
			}

			conf, err := fetchConfigsFromK8s()
			if err != nil {
				return err
			}
			conf.overrideFromOptions(options)

			exitCode := uninjectAndInject(in, stderr, stdout, conf)
			os.Exit(exitCode)
			return nil
		},
	}

	addProxyConfigFlags(cmd, &options.proxyConfigOptions)

	return cmd
}

func uninjectAndInject(inputs []io.Reader, errWriter, outWriter io.Writer, conf configs) int {
	var out bytes.Buffer
	if exitCode := runUninjectSilentCmd(inputs, errWriter, &out, conf); exitCode != 0 {
		return exitCode
	}
	return runInjectCmd([]io.Reader{&out}, errWriter, outWriter, conf)
}

func (rt resourceTransformerInject) transform(bytes []byte) ([]byte, []inject.Report, error) {
	conf := inject.NewResourceConfig(rt.global, rt.proxy)
	if len(rt.proxyOutboundCapacity) > 0 {
		conf = conf.WithProxyOutboundCapacity(rt.proxyOutboundCapacity)
	}
	nonEmpty, err := conf.ParseMeta(bytes)
	if err != nil {
		return nil, nil, err
	}
	if !nonEmpty {
		r := inject.Report{UnsupportedResource: true}
		return bytes, []inject.Report{r}, nil
	}
	p, reports, err := conf.GetPatch(bytes, inject.ShouldInjectCLI)
	if err != nil {
		return nil, nil, err
	}
	if p.IsEmpty() {
		return bytes, reports, nil
	}
	p.AddCreatedByPodAnnotation(k8s.CreatedByAnnotationValue())
	patchJSON, err := p.Marshal()
	if patchJSON == nil {
		return bytes, reports, nil
	}
<<<<<<< HEAD
	if err != nil {
		return nil, nil, err
	}
	log.Debugf("patch generated: %s", patchJSON)
=======
	log.Infof("patch generated for: %s", conf)
	log.Debugf("patch: %s", patchJSON)
>>>>>>> 3d5e7eeb
	patch, err := jsonpatch.DecodePatch(patchJSON)
	if err != nil {
		return nil, nil, err
	}
	origJSON, err := yaml.YAMLToJSON(bytes)
	if err != nil {
		return nil, nil, err
	}
	injectedJSON, err := patch.Apply(origJSON)
	if err != nil {
		return nil, nil, err
	}
	injectedYAML, err := conf.JSONToYAML(injectedJSON)
	if err != nil {
		return nil, nil, err
	}
	return injectedYAML, reports, nil
}

func (resourceTransformerInject) generateReport(reports []inject.Report, output io.Writer) {
	injected := []inject.Report{}
	hostNetwork := []string{}
	sidecar := []string{}
	udp := []string{}
	injectDisabled := []string{}
	warningsPrinted := verbose

	for _, r := range reports {
		if r.Injectable() {
			injected = append(injected, r)
		}

		if r.HostNetwork {
			hostNetwork = append(hostNetwork, r.ResName())
			warningsPrinted = true
		}

		if r.Sidecar {
			sidecar = append(sidecar, r.ResName())
			warningsPrinted = true
		}

		if r.UDP {
			udp = append(udp, r.ResName())
			warningsPrinted = true
		}

		if r.InjectDisabled {
			injectDisabled = append(injectDisabled, r.ResName())
			warningsPrinted = true
		}
	}

	//
	// Warnings
	//

	// Leading newline to separate from yaml output on stdout
	output.Write([]byte("\n"))

	if len(hostNetwork) > 0 {
		output.Write([]byte(fmt.Sprintf("%s \"hostNetwork: true\" detected in %s\n", warnStatus, strings.Join(hostNetwork, ", "))))
	} else if verbose {
		output.Write([]byte(fmt.Sprintf("%s %s\n", okStatus, hostNetworkDesc)))
	}

	if len(sidecar) > 0 {
		output.Write([]byte(fmt.Sprintf("%s known 3rd party sidecar detected in %s\n", warnStatus, strings.Join(sidecar, ", "))))
	} else if verbose {
		output.Write([]byte(fmt.Sprintf("%s %s\n", okStatus, sidecarDesc)))
	}

	if len(injectDisabled) > 0 {
		output.Write([]byte(fmt.Sprintf("%s \"%s: %s\" annotation set on %s\n",
			warnStatus, k8s.ProxyInjectAnnotation, k8s.ProxyInjectDisabled, strings.Join(injectDisabled, ", "))))
	} else if verbose {
		output.Write([]byte(fmt.Sprintf("%s %s\n", okStatus, injectDisabledDesc)))
	}

	if len(injected) == 0 {
		output.Write([]byte(fmt.Sprintf("%s no supported objects found\n", warnStatus)))
		warningsPrinted = true
	} else if verbose {
		output.Write([]byte(fmt.Sprintf("%s %s\n", okStatus, unsupportedDesc)))
	}

	if len(udp) > 0 {
		verb := "uses"
		if len(udp) > 1 {
			verb = "use"
		}
		output.Write([]byte(fmt.Sprintf("%s %s %s \"protocol: UDP\"\n", warnStatus, strings.Join(udp, ", "), verb)))
	} else if verbose {
		output.Write([]byte(fmt.Sprintf("%s %s\n", okStatus, udpDesc)))
	}

	//
	// Summary
	//
	if warningsPrinted {
		output.Write([]byte("\n"))
	}

	for _, r := range reports {
		if r.Injectable() {
			output.Write([]byte(fmt.Sprintf("%s \"%s\" injected\n", r.Kind, r.Name)))
		} else {
			if r.Kind != "" {
				output.Write([]byte(fmt.Sprintf("%s \"%s\" skipped\n", r.Kind, r.Name)))
			} else {
				output.Write([]byte(fmt.Sprintf("document missing \"kind\" field, skipped\n")))
			}
		}
	}

	// Trailing newline to separate from kubectl output if piping
	output.Write([]byte("\n"))
<<<<<<< HEAD
=======
}

// TODO: this is just a temporary function to convert command-line options to GlobalConfig
// and ProxyConfig, until we come up with an abstraction over those GRPC structs
func injectOptionsToConfigs(options *injectOptions) configs {
	var idContext *config.IdentityContext
	if options.tls == optionalTLS {
		idContext = &config.IdentityContext{}
	}
	globalConfig := &config.Global{
		LinkerdNamespace: controlPlaneNamespace,
		CniEnabled:       options.noInitContainer,
		Version:          options.linkerdVersion,
		IdentityContext:  idContext,
	}
	var ignoreInboundPorts []*config.Port
	for _, port := range options.ignoreInboundPorts {
		ignoreInboundPorts = append(ignoreInboundPorts, &config.Port{Port: uint32(port)})
	}
	var ignoreOutboundPorts []*config.Port
	for _, port := range options.ignoreOutboundPorts {
		ignoreOutboundPorts = append(ignoreOutboundPorts, &config.Port{Port: uint32(port)})
	}
	proxyConfig := &config.Proxy{
		ProxyImage: &config.Image{
			ImageName:  registryOverride(options.proxyImage, options.dockerRegistry),
			PullPolicy: options.imagePullPolicy,
		},
		ProxyInitImage: &config.Image{
			ImageName:  registryOverride(options.initImage, options.dockerRegistry),
			PullPolicy: options.imagePullPolicy,
		},
		ControlPort:         &config.Port{Port: uint32(options.proxyControlPort)},
		IgnoreInboundPorts:  ignoreInboundPorts,
		IgnoreOutboundPorts: ignoreOutboundPorts,
		InboundPort:         &config.Port{Port: uint32(options.inboundPort)},
		MetricsPort:         &config.Port{Port: uint32(options.proxyMetricsPort)},
		OutboundPort:        &config.Port{Port: uint32(options.outboundPort)},
		Resource: &config.ResourceRequirements{
			RequestCpu:    options.proxyCPURequest,
			RequestMemory: options.proxyMemoryRequest,
			LimitCpu:      options.proxyCPULimit,
			LimitMemory:   options.proxyMemoryLimit,
		},
		ProxyUid:                options.proxyUID,
		LogLevel:                &config.LogLevel{Level: options.proxyLogLevel},
		DisableExternalProfiles: options.disableExternalProfiles,
	}
	return configs{globalConfig, proxyConfig}
>>>>>>> 3d5e7eeb
}<|MERGE_RESOLUTION|>--- conflicted
+++ resolved
@@ -124,18 +124,14 @@
 	}
 	p.AddCreatedByPodAnnotation(k8s.CreatedByAnnotationValue())
 	patchJSON, err := p.Marshal()
+	if err != nil {
+		return nil, nil, err
+	}
 	if patchJSON == nil {
 		return bytes, reports, nil
 	}
-<<<<<<< HEAD
-	if err != nil {
-		return nil, nil, err
-	}
-	log.Debugf("patch generated: %s", patchJSON)
-=======
 	log.Infof("patch generated for: %s", conf)
 	log.Debugf("patch: %s", patchJSON)
->>>>>>> 3d5e7eeb
 	patch, err := jsonpatch.DecodePatch(patchJSON)
 	if err != nil {
 		return nil, nil, err
@@ -253,56 +249,4 @@
 
 	// Trailing newline to separate from kubectl output if piping
 	output.Write([]byte("\n"))
-<<<<<<< HEAD
-=======
-}
-
-// TODO: this is just a temporary function to convert command-line options to GlobalConfig
-// and ProxyConfig, until we come up with an abstraction over those GRPC structs
-func injectOptionsToConfigs(options *injectOptions) configs {
-	var idContext *config.IdentityContext
-	if options.tls == optionalTLS {
-		idContext = &config.IdentityContext{}
-	}
-	globalConfig := &config.Global{
-		LinkerdNamespace: controlPlaneNamespace,
-		CniEnabled:       options.noInitContainer,
-		Version:          options.linkerdVersion,
-		IdentityContext:  idContext,
-	}
-	var ignoreInboundPorts []*config.Port
-	for _, port := range options.ignoreInboundPorts {
-		ignoreInboundPorts = append(ignoreInboundPorts, &config.Port{Port: uint32(port)})
-	}
-	var ignoreOutboundPorts []*config.Port
-	for _, port := range options.ignoreOutboundPorts {
-		ignoreOutboundPorts = append(ignoreOutboundPorts, &config.Port{Port: uint32(port)})
-	}
-	proxyConfig := &config.Proxy{
-		ProxyImage: &config.Image{
-			ImageName:  registryOverride(options.proxyImage, options.dockerRegistry),
-			PullPolicy: options.imagePullPolicy,
-		},
-		ProxyInitImage: &config.Image{
-			ImageName:  registryOverride(options.initImage, options.dockerRegistry),
-			PullPolicy: options.imagePullPolicy,
-		},
-		ControlPort:         &config.Port{Port: uint32(options.proxyControlPort)},
-		IgnoreInboundPorts:  ignoreInboundPorts,
-		IgnoreOutboundPorts: ignoreOutboundPorts,
-		InboundPort:         &config.Port{Port: uint32(options.inboundPort)},
-		MetricsPort:         &config.Port{Port: uint32(options.proxyMetricsPort)},
-		OutboundPort:        &config.Port{Port: uint32(options.outboundPort)},
-		Resource: &config.ResourceRequirements{
-			RequestCpu:    options.proxyCPURequest,
-			RequestMemory: options.proxyMemoryRequest,
-			LimitCpu:      options.proxyCPULimit,
-			LimitMemory:   options.proxyMemoryLimit,
-		},
-		ProxyUid:                options.proxyUID,
-		LogLevel:                &config.LogLevel{Level: options.proxyLogLevel},
-		DisableExternalProfiles: options.disableExternalProfiles,
-	}
-	return configs{globalConfig, proxyConfig}
->>>>>>> 3d5e7eeb
 }